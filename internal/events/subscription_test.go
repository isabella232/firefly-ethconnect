// Copyright 2019 Kaleido

// Licensed under the Apache License, Version 2.0 (the "License");
// you may not use this file except in compliance with the License.
// You may obtain a copy of the License at

//     http://www.apache.org/licenses/LICENSE-2.0

// Unless required by applicable law or agreed to in writing, software
// distributed under the License is distributed on an "AS IS" BASIS,
// WITHOUT WARRANTIES OR CONDITIONS OF ANY KIND, either express or implied.
// See the License for the specific language governing permissions and
// limitations under the License.

package events

import (
	"context"
	"fmt"
	"math/big"
	"testing"

	"github.com/hyperledger-labs/firefly-ethconnect/internal/ethbind"
	"github.com/hyperledger-labs/firefly-ethconnect/internal/kvstore"
	"github.com/hyperledger-labs/firefly-ethconnect/mocks/ethmocks"
	ethbinding "github.com/kaleido-io/ethbinding/pkg"

	"github.com/stretchr/testify/assert"
	"github.com/stretchr/testify/mock"
)

type mockSubMgr struct {
	stream        *eventStream
	subscription  *subscription
	err           error
	subscriptions []*subscription
}

func (m *mockSubMgr) config() *SubscriptionManagerConf {
	return &SubscriptionManagerConf{}
}

func (m *mockSubMgr) streamByID(string) (*eventStream, error) {
	return m.stream, m.err
}

func (m *mockSubMgr) subscriptionByID(string) (*subscription, error) {
	return m.subscription, m.err
}

func (m *mockSubMgr) subscriptionsForStream(string) []*subscription {
	return m.subscriptions
}

func (m *mockSubMgr) loadCheckpoint(string) (map[string]*big.Int, error) { return nil, nil }

func (m *mockSubMgr) storeCheckpoint(string, map[string]*big.Int) error { return nil }

func newTestStream() *eventStream {
	a, _ := newEventStream(newTestSubscriptionManager(), &StreamInfo{
		ID:   "123",
		Type: "WebHook",
		Webhook: &webhookActionInfo{
			URL: "http://hello.example.com/world",
		},
	}, nil)
	return a
}

func testSubInfo(event *ethbinding.ABIElementMarshaling) *SubscriptionInfo {
	return &SubscriptionInfo{ID: "test", Stream: "streamID", Event: event}
}

func TestCreateWebhookSub(t *testing.T) {
	assert := assert.New(t)

	rpc := &ethmocks.RPCClient{}
	event := &ethbinding.ABIElementMarshaling{
		Name: "glastonbury",
		Inputs: []ethbinding.ABIArgumentMarshaling{
			{
				Name: "field",
				Type: "address",
			},
			{
				Name: "tents",
				Type: "uint256",
			},
			{
				Name: "mud",
				Type: "bool",
			},
		},
	}
	m := &mockSubMgr{
		stream: newTestStream(),
	}

	i := testSubInfo(event)
	s, err := newSubscription(m, rpc, nil, nil, i)
	assert.NoError(err)
	assert.NotEmpty(s.info.ID)

	s1, err := restoreSubscription(m, rpc, nil, i)
	assert.NoError(err)

	assert.Equal(s.info.ID, s1.info.ID)
	assert.Equal("*:glastonbury(address,uint256,bool)", s1.info.Name)
	assert.Equal("*:glastonbury(address,uint256,bool)", s1.info.Summary)
	// common.BytesToHash(crypto.Keccak256([]byte("glastonbury(address,uint256,bool)"))).Hex()
	assert.Equal("0x80f327694f71b67acac8d8c4b097d66a508a3cb6f8f27644c932bf508654a046", s.info.Filter.Topics[0][0].Hex())
}

func TestCreateWebhookSubWithAddr(t *testing.T) {
	assert := assert.New(t)

	rpc := &ethmocks.RPCClient{}
	m := &mockSubMgr{stream: newTestStream()}
	event := &ethbinding.ABIElementMarshaling{
		Name:      "devcon",
		Anonymous: true,
	}

	addr := ethbind.API.HexToAddress("0x0123456789abcDEF0123456789abCDef01234567")
	subInfo := testSubInfo(event)
	subInfo.Name = "mySubscription"
	s, err := newSubscription(m, rpc, nil, &addr, subInfo)
	assert.NoError(err)
	assert.NotEmpty(s.info.ID)
	// common.BytesToHash(crypto.Keccak256([]byte("devcon()"))).Hex()
	assert.Equal("0x81b7baac232325e8fb0e2446cc62852d9f68c86874699311b99ef89d8ed424dd", s.info.Filter.Topics[0][0].Hex())
	assert.Equal("0x0123456789abcDEF0123456789abCDef01234567:devcon()", s.info.Summary)
	assert.Equal("mySubscription", s.info.Name)
}

func TestCreateSubscriptionNoEvent(t *testing.T) {
	assert := assert.New(t)
	event := &ethbinding.ABIElementMarshaling{}
	m := &mockSubMgr{stream: newTestStream()}
	_, err := newSubscription(m, nil, nil, nil, testSubInfo(event))
	assert.EqualError(err, "Solidity event name must be specified")
}

func TestCreateSubscriptionBadABI(t *testing.T) {
	assert := assert.New(t)
	event := &ethbinding.ABIElementMarshaling{
		Inputs: []ethbinding.ABIArgumentMarshaling{
			{Name: "badness", Type: "-1"},
		},
	}
	m := &mockSubMgr{stream: newTestStream()}
	_, err := newSubscription(m, nil, nil, nil, testSubInfo(event))
	assert.EqualError(err, "invalid type '-1'")
}

func TestCreateSubscriptionMissingAction(t *testing.T) {
	assert := assert.New(t)
	event := &ethbinding.ABIElementMarshaling{Name: "party"}
	m := &mockSubMgr{err: fmt.Errorf("nope")}
	_, err := newSubscription(m, nil, nil, nil, testSubInfo(event))
	assert.EqualError(err, "nope")
}

func TestRestoreSubscriptionMissingAction(t *testing.T) {
	assert := assert.New(t)
	m := &mockSubMgr{err: fmt.Errorf("nope")}
	_, err := restoreSubscription(m, nil, nil, testSubInfo(&ethbinding.ABIElementMarshaling{}))
	assert.EqualError(err, "nope")
}

func TestRestoreSubscriptionBadType(t *testing.T) {
	assert := assert.New(t)
	event := &ethbinding.ABIElementMarshaling{
		Inputs: []ethbinding.ABIArgumentMarshaling{
			{Name: "badness", Type: "-1"},
		},
	}
	m := &mockSubMgr{stream: newTestStream()}
	_, err := restoreSubscription(m, nil, nil, testSubInfo(event))
	assert.EqualError(err, "invalid type '-1'")
}

func TestProcessEventsStaleFilter(t *testing.T) {
	assert := assert.New(t)
	rpc := &ethmocks.RPCClient{}
	rpc.On("CallContext", mock.Anything, mock.Anything, "eth_getFilterLogs", mock.Anything).
		Return(fmt.Errorf("filter not found"))
	rpc.On("CallContext", mock.Anything, mock.Anything, "eth_uninstallFilter", mock.Anything).Return(nil)
	s := &subscription{rpc: rpc}
	err := s.processNewEvents(context.Background())
	assert.EqualError(err, "filter not found")
	assert.True(s.filterStale)
}

func TestProcessEventsCannotProcess(t *testing.T) {
	assert := assert.New(t)
	rpc := &ethmocks.RPCClient{}
	rpc.On("CallContext", mock.Anything, mock.Anything, "eth_getFilterLogs", mock.Anything).
		Run(func(args mock.Arguments) {
			res := args[1]
			les := res.(*[]*logEntry)
			*les = append(*les, &logEntry{
				Data: "0x no hex here sorry",
			})
<<<<<<< HEAD
		}),
		lp: newLogProcessor("", nil, newTestStream()),
=======
		}).
		Return(nil)
	rpc.On("CallContext", mock.Anything, mock.Anything, "eth_uninstallFilter", mock.Anything).Return(nil)
	s := &subscription{
		rpc: rpc,
		lp:  newLogProcessor("", &ethbinding.ABIEvent{}, newTestStream()),
>>>>>>> 116c307e
	}
	err := s.processNewEvents(context.Background())
	// We swallow the error in this case - as we simply couldn't read the event
	assert.NoError(err)
}

func TestInitialFilterFail(t *testing.T) {
	assert := assert.New(t)
	rpc := &ethmocks.RPCClient{}
	rpc.On("CallContext", mock.Anything, mock.Anything, "eth_blockNumber").
		Return(fmt.Errorf("pop"))
	s := &subscription{
		info: &SubscriptionInfo{},
		rpc:  rpc,
	}
	_, err := s.setInitialBlockHeight(context.Background())
	assert.EqualError(err, "eth_blockNumber returned: pop")
	rpc.AssertExpectations(t)
}

func TestInitialFilterBadInitialBlock(t *testing.T) {
	assert := assert.New(t)
	s := &subscription{
		info: &SubscriptionInfo{
			FromBlock: "!integer",
		},
		rpc: &ethmocks.RPCClient{},
	}
	_, err := s.setInitialBlockHeight(context.Background())
	assert.EqualError(err, "FromBlock cannot be parsed as a BigInt")
}

func TestInitialFilterCustomInitialBlock(t *testing.T) {
	assert := assert.New(t)
	s := &subscription{
		info: &SubscriptionInfo{
			FromBlock: "12345",
		},
	}
	res, err := s.setInitialBlockHeight(context.Background())
	assert.NoError(err)
	assert.Equal("12345", res.Text(10))
}

func TestRestartFilterFail(t *testing.T) {
	assert := assert.New(t)
	rpc := &ethmocks.RPCClient{}
	rpc.On("CallContext", mock.Anything, mock.Anything, "eth_blockNumber").
		Return(fmt.Errorf("pop"))
	s := &subscription{
		info: &SubscriptionInfo{},
		rpc:  rpc,
	}
	err := s.restartFilter(context.Background(), big.NewInt(0))
	assert.EqualError(err, "eth_blockNumber returned: pop")
	rpc.AssertExpectations(t)
}

func TestCreateFilterFail(t *testing.T) {
	assert := assert.New(t)
	rpc := &ethmocks.RPCClient{}
	rpc.On("CallContext", mock.Anything, mock.Anything, "eth_newFilter", mock.Anything).
		Return(fmt.Errorf("pop"))
	s := &subscription{
		info: &SubscriptionInfo{},
		rpc:  rpc,
	}
	err := s.createFilter(context.Background(), big.NewInt(0))
	assert.EqualError(err, "eth_newFilter returned: pop")
	rpc.AssertExpectations(t)
}

func TestProcessCatchupBlocksFail(t *testing.T) {
	assert := assert.New(t)
	rpc := &ethmocks.RPCClient{}
	rpc.On("CallContext", mock.Anything, mock.Anything, "eth_getLogs", mock.Anything).
		Return(fmt.Errorf("pop"))
	s := &subscription{
		info:         &SubscriptionInfo{},
		rpc:          rpc,
		catchupBlock: big.NewInt(12345),
	}
	err := s.processCatchupBlocks(context.Background())
	assert.EqualError(err, "eth_getLogs returned: pop")
	rpc.AssertExpectations(t)
}

func TestEventTimestampFail(t *testing.T) {
	assert := assert.New(t)
	stream := newTestStream()
	lp := &logProcessor{stream: stream}
	rpc := &ethmocks.RPCClient{}
	rpc.On("CallContext", mock.Anything, mock.Anything, "eth_getBlockByNumber", mock.Anything, mock.Anything).
		Return(fmt.Errorf("pop"))
	s := &subscription{
		lp:   lp,
		info: &SubscriptionInfo{},
		rpc:  rpc,
	}
	l := &logEntry{Timestamp: 100} // set it to a fake value, should get overwritten
	s.getEventTimestamp(context.Background(), l)
	assert.Equal(l.Timestamp, uint64(0))
	rpc.AssertExpectations(t)
}

func TestUnsubscribe(t *testing.T) {
	assert := assert.New(t)
	rpc := &ethmocks.RPCClient{}
	rpc.On("CallContext", mock.Anything, mock.Anything, "eth_uninstallFilter", mock.Anything).
		Return(fmt.Errorf("pop"))
	s := &subscription{
		rpc: rpc,
	}
	err := s.unsubscribe(context.Background(), true)
	assert.NoError(err)
	assert.True(s.filterStale)
	rpc.AssertExpectations(t)
}

func TestLoadCheckpointBadJSON(t *testing.T) {
	assert := assert.New(t)
	sm := newTestSubscriptionManager()
	mockKV := kvstore.NewMockKV(nil)
	sm.db = mockKV
	mockKV.KVS[checkpointIDPrefix+"id1"] = []byte(":bad json")
	_, err := sm.loadCheckpoint("id1")
	assert.Error(err)
}<|MERGE_RESOLUTION|>--- conflicted
+++ resolved
@@ -202,17 +202,12 @@
 			*les = append(*les, &logEntry{
 				Data: "0x no hex here sorry",
 			})
-<<<<<<< HEAD
-		}),
-		lp: newLogProcessor("", nil, newTestStream()),
-=======
 		}).
 		Return(nil)
 	rpc.On("CallContext", mock.Anything, mock.Anything, "eth_uninstallFilter", mock.Anything).Return(nil)
 	s := &subscription{
 		rpc: rpc,
 		lp:  newLogProcessor("", &ethbinding.ABIEvent{}, newTestStream()),
->>>>>>> 116c307e
 	}
 	err := s.processNewEvents(context.Background())
 	// We swallow the error in this case - as we simply couldn't read the event
